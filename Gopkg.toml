--- conflicted
+++ resolved
@@ -129,11 +129,10 @@
   version = "1.0.0"
 
 [[constraint]]
-<<<<<<< HEAD
-  name = "github.com/gravitational/reporting"
-  branch = "roman/reporting"
-=======
   name = "github.com/coreos/go-oidc"
   version = "0.0.1"
   source = "github.com/gravitational/go-oidc"
->>>>>>> 081d952e
+
+[[constraint]]
+  name = "github.com/gravitational/reporting"
+  branch = "roman/reporting"